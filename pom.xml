<?xml version="1.0" encoding="UTF-8"?>
<project xmlns="http://maven.apache.org/POM/4.0.0" xmlns:xsi="http://www.w3.org/2001/XMLSchema-instance" xsi:schemaLocation="http://maven.apache.org/POM/4.0.0 http://maven.apache.org/maven-v4_0_0.xsd">

  <modelVersion>4.0.0</modelVersion>
  <parent>
    <groupId>org.apache.mahout</groupId>
    <artifactId>mahout-parent</artifactId>
    <version>1.0</version>
    <relativePath>./maven</relativePath>
  </parent>


  <groupId>org.apache.mahout</groupId>
  <artifactId>mahout</artifactId>
  <version>0.1</version>
  <packaging>pom</packaging>

  <name>Apache Lucene Mahout</name>
  <description>Scalable machine learning libraries</description>

  <modules>
    <module>core</module>
    <module>taste-web</module>
    <module>examples</module>
  </modules>

  <build>
    <plugins>
      <plugin>
        <artifactId>maven-assembly-plugin</artifactId>
        <configuration>
          <descriptors>
            <descriptor>./maven/mahout-assembly.xml</descriptor>
          </descriptors>
        </configuration>
        <executions>
          <execution>
            <id>make-assembly</id> <!-- this is used for inheritance merges -->
            <phase>package</phase> <!-- append to the packaging phase. -->
            <goals>
              <goal>single</goal> <!-- goals == mojos -->
            </goals>
          </execution>
        </executions>
      </plugin>
<<<<<<< HEAD
=======
      <plugin>
        <groupId>org.apache.maven.plugins</groupId>
        <artifactId>maven-doap-plugin</artifactId>
        <version>1.0</version>
        <configuration>
          <about>Apache Mahout is a machine learning library written in Java and designed to scale by using Apache Hadoop and other high performance techniques.</about>
         <doapOptions>
           <programmingLanguage>java</programmingLanguage>
           <category>library</category>
           
         </doapOptions>

          <asfExtOptions>
            <included>true</included>
            <charter>Apache Mahout is a machine learning library written in Java and designed to scale by using Apache Hadoop and other high performance techniques.</charter>
            <pmc>http://lucene.apache.org</pmc>
          </asfExtOptions>

        </configuration>
        <executions>
          <execution>
            <id>gen</id>
            <phase>package</phase>
            <goals>
              <goal>generate</goal>
            </goals>
          </execution>
        </executions>
      </plugin>

>>>>>>> c8c90e5c
    </plugins>
  </build>


  <scm>
    <connection>scm:svn:https://svn.apache.org/repos/asf/lucene/mahout/tags/mahout-0.1</connection>
    <developerConnection>scm:svn:https://svn.apache.org/repos/asf/lucene/mahout/tags/mahout-0.1</developerConnection>
  </scm>
</project>
  <|MERGE_RESOLUTION|>--- conflicted
+++ resolved
@@ -43,8 +43,6 @@
           </execution>
         </executions>
       </plugin>
-<<<<<<< HEAD
-=======
       <plugin>
         <groupId>org.apache.maven.plugins</groupId>
         <artifactId>maven-doap-plugin</artifactId>
@@ -75,7 +73,6 @@
         </executions>
       </plugin>
 
->>>>>>> c8c90e5c
     </plugins>
   </build>
 
@@ -83,6 +80,7 @@
   <scm>
     <connection>scm:svn:https://svn.apache.org/repos/asf/lucene/mahout/tags/mahout-0.1</connection>
     <developerConnection>scm:svn:https://svn.apache.org/repos/asf/lucene/mahout/tags/mahout-0.1</developerConnection>
+    <url>scm:svn:https://svn.apache.org/repos/asf/lucene/mahout/tags/mahout-0.1</url>
   </scm>
 </project>
   