--- conflicted
+++ resolved
@@ -1,6 +1,5 @@
 <?xml version="1.0" encoding="UTF-8"?>
-<project xmlns="http://maven.apache.org/POM/4.0.0" xmlns:xsi="http://www.w3.org/2001/XMLSchema-instance"
-         xsi:schemaLocation="http://maven.apache.org/POM/4.0.0 http://maven.apache.org/maven-v4_0_0.xsd">
+<project xmlns="http://maven.apache.org/POM/4.0.0" xmlns:xsi="http://www.w3.org/2001/XMLSchema-instance" xsi:schemaLocation="http://maven.apache.org/POM/4.0.0 http://maven.apache.org/maven-v4_0_0.xsd">
   <modelVersion>4.0.0</modelVersion>
 
   <parent>
@@ -12,11 +11,7 @@
 
   <groupId>org.apache.mahout</groupId>
   <artifactId>mahout-core</artifactId>
-<<<<<<< HEAD
   <version>0.1</version>
-=======
-  <version>0.1-SNAPSHOT</version>
->>>>>>> c8c90e5c
   <name>Mahout core</name>
   <description>Scalable machine learning libraries</description>
 
@@ -80,10 +75,6 @@
         </executions>
       </plugin>
 
-<<<<<<< HEAD
-
-=======
->>>>>>> c8c90e5c
       <!-- Copy dependencies with no official Maven artifacts from libs to local Maven repository -->
       <plugin>
         <artifactId>maven-install-plugin</artifactId>
@@ -236,7 +227,6 @@
               <generatePom>true</generatePom>
             </configuration>
           </execution>
-<<<<<<< HEAD
 
           <execution>
             <id>create-kfs-artifact</id>
@@ -255,26 +245,6 @@
           </execution>
 
           <execution>
-=======
-
-          <execution>
-            <id>create-kfs-artifact</id>
-            <phase>deploy</phase>
-            <goals>
-              <goal>deploy-file</goal>
-            </goals>
-            <configuration>
-              <file>lib/kfs-${kfs.version}.jar</file>
-              <groupId>org.apache.mahout.kosmofs</groupId>
-              <artifactId>kfs</artifactId>
-              <packaging>jar</packaging>
-              <version>${kfs.version}</version>
-              <generatePom>true</generatePom>
-            </configuration>
-          </execution>
-
-          <execution>
->>>>>>> c8c90e5c
             <id>create-jets3t-artifact</id>
             <phase>deploy</phase>
             <goals>
@@ -386,17 +356,10 @@
             <configuration>
               <tasks>
                 <ant antfile="../maven/build.xml" target="core-job">
-<<<<<<< HEAD
                   <property name="dest" value="${project.build.directory}" />
                   <property name="fullnamever" value="${project.artifactId}-${project.version}" />
                   <property name="core-lib" value="lib" />
                   <property name="shared-lib" value="../lib" />
-=======
-                  <property name="dest" value="${project.build.directory}"/>
-                  <property name="fullnamever" value="${project.artifactId}-${project.version}"/>
-                  <property name="core-lib" value="lib"/>
-                  <property name="shared-lib" value="../lib"/>
->>>>>>> c8c90e5c
                 </ant>
               </tasks>
 
@@ -441,8 +404,8 @@
           <argLine>-Xms256m -Xmx512m</argLine>
           <testFailureIgnore>false</testFailureIgnore>
           <skip>false</skip>
-          <includes/>
-          <excludes/>
+          <includes />
+          <excludes />
         </configuration>
       </plugin>
 
@@ -603,5 +566,6 @@
     <connection>scm:svn:https://svn.apache.org/repos/asf/lucene/mahout/tags/mahout-0.1-core</connection>
     <developerConnection>scm:svn:https://svn.apache.org/repos/asf/lucene/mahout/tags/mahout-0.1-core
     </developerConnection>
+    <url>scm:svn:https://svn.apache.org/repos/asf/lucene/mahout/tags/mahout-0.1-core</url>
   </scm>
 </project>